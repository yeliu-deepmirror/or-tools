CMAKE_MINIMUM_REQUIRED(VERSION 3.8)

PROJECT(ortools LANGUAGES CXX)
SET(CMAKE_CXX_STANDARD 11)

INCLUDE(FindPkgConfig)
INCLUDE(ExternalProject)

SET(CMAKE_INSTALL_LIBDIR lib)
SET(CMAKE_INSTALL_BINDIR bin)
SET(CMAKE_INSTALL_INCLUDEDIR include)

IF(UNIX)
    IF(NOT APPLE)
        INCLUDE(GNUInstallDirs)
    ENDIF()
ENDIF()

SET(BUILD_CXX ON)
SET(DOWNLOAD_LOCATION "${CMAKE_CURRENT_BINARY_DIR}/downloads" CACHE PATH "Location where external projects will be downloaded.")

MARK_AS_ADVANCED(BUILD_CXX)
MARK_AS_ADVANCED(DOWNLOAD_LOCATION)

MESSAGE("-- Reading dependency tags from  ${CMAKE_CURRENT_SOURCE_DIR}/Dependencies.txt")
FILE(READ ${CMAKE_CURRENT_SOURCE_DIR}/Dependencies.txt _Dependency_file)
FOREACH(DEPENDENCY Protobuf gflags Glog cbc CoinUtils Osi Clp Cgl)
    STRING(REGEX REPLACE ".*${DEPENDENCY} = ([0-9.]+).*" "\\1" ${DEPENDENCY}_VERSION ${_Dependency_file})
    MESSAGE("  -- ${DEPENDENCY}_VERSION = ${${DEPENDENCY}_VERSION}")
ENDFOREACH()

IF(BUILD_CXX)
    FIND_PACKAGE(Threads REQUIRED)

    FIND_PACKAGE(Protobuf ${Protobuf_VERSION})
    IF(NOT Protobuf_FOUND)
        MESSAGE(STATUS "Did not find system protobuf. Building as an external project")
        INCLUDE(cmake/external/protobuf.cmake)
    ENDIF()
    INCLUDE_DIRECTORIES(${Protobuf_INCLUDE_DIRS})

<<<<<<< HEAD
    FIND_PACKAGE(gflags ${gflags_VERSION} QUIET)
    IF(NOT gflags_FOUND)
=======
    FIND_PACKAGE(GFlags ${Gflags_VERSION})
    IF(NOT GFLAGS_FOUND)
>>>>>>> a66edd4d
        MESSAGE(STATUS "Did not find system gflags. Building as an external project")
        INCLUDE(cmake/external/gflags.cmake)
    ENDIF()
    INCLUDE_DIRECTORIES(${gflags_INCLUDE_DIRS})

    SET(GLOG_VERSION ${Glog_VERSION})
    PKG_CHECK_MODULES(GLOG libglog>=${GLOG_VERSION})
    # Set again since pkg_check_module resets GLOG_VERSION
    SET(GLOG_VERSION ${Glog_VERSION})
    IF(NOT GLOG_FOUND)
        MESSAGE(STATUS "Did not find system glog. Building as an external project.")
        INCLUDE(cmake/external/glog.cmake)
    ENDIF()
    INCLUDE_DIRECTORIES(${GLOG_INCLUDE_DIRS})

    SET(Cbc_VERSION ${cbc_VERSION})
    PKG_CHECK_MODULES(Cbc cbc)
    SET(Cbc_VERSION ${cbc_VERSION})
    IF(NOT Cbc_FOUND)
        MESSAGE(STATUS "Did not find system coin-cbc. Building as an external Project.")
        INCLUDE(cmake/external/cbc.cmake)
    ENDIF()
    INCLUDE_DIRECTORIES(${Cbc_INCLUDE_DIRS})

    SET(CMAKE_CXX_FLAGS "${CMAKE_CXX_FLAGS} -fwrapv -DNDEBUG -DUSE_GLOP -DUSE_BOP -DUSE_CBC -DUSE_CLP")

    FILE(GLOB_RECURSE proto_files RELATIVE ${CMAKE_CURRENT_SOURCE_DIR} "ortools/*.proto")
    SET(PROTOBUF_GENERATE_CPP_APPEND_PATH OFF)

    INCLUDE_DIRECTORIES(.)
    INCLUDE_DIRECTORIES(${CMAKE_CURRENT_BINARY_DIR})
    INCLUDE_DIRECTORIES(${PROTOBUF_INCLUDE_DIRS})

    PROTOBUF_GENERATE_CPP(PROTO_SRCS PROTO_HDRS ${proto_files})
    ADD_LIBRARY(${PROJECT_NAME}Proto OBJECT ${PROTO_SRCS} ${PROTO_HDRS})
    IF(NOT Protobuf_FOUND)
        ADD_DEPENDENCIES(${PROJECT_NAME}Proto Protobuf_PROTOC_EXECUTABLE)
    ENDIF()

    IF(NOT Cbc_FOUND)
        ADD_DEPENDENCIES(${PROJECT_NAME}Proto Cbc)
    ENDIF()

    IF(NOT GLOG_FOUND)
        ADD_DEPENDENCIES(${PROJECT_NAME}Proto GLOG)
    ENDIF()

    SET_TARGET_PROPERTIES(${PROJECT_NAME}Proto PROPERTIES POSITION_INDEPENDENT_CODE ON)

    SET(SUBTARGETS "")

    FOREACH(SUBPROJECT base util lp_data glop graph algorithms sat bop linear_solver constraint_solver)
        ADD_SUBDIRECTORY(ortools/${SUBPROJECT})
        LIST(APPEND SUBTARGETS "$<TARGET_OBJECTS:${PROJECT_NAME}_${SUBPROJECT}>")
    ENDFOREACH()

    LIST(APPEND SUBTARGETS "$<TARGET_OBJECTS:${PROJECT_NAME}Proto>")

    ADD_LIBRARY(${PROJECT_NAME} SHARED ${SUBTARGETS})
    TARGET_LINK_LIBRARIES(${PROJECT_NAME}
            ${Cbc_LIBRARIES}
            ${gflags_LIBRARIES}
            ${Protobuf_LIBRARIES}
            ${GLOG_LIBRARIES}
            ${CMAKE_THREAD_LIBS_INIT})

    ADD_DEPENDENCIES(${PROJECT_NAME} ${PROJECT_NAME}Proto)
    INSTALL(TARGETS ${PROJECT_NAME}
            EXPORT ${PROJECT_NAME}_Exports
            ARCHIVE DESTINATION ${CMAKE_INSTALL_LIBDIR}
            LIBRARY DESTINATION ${CMAKE_INSTALL_LIBDIR}
            RUNTIME DESTINATION ${CMAKE_INSTALL_BINDIR})
    ADD_SUBDIRECTORY(examples/cpp)
ENDIF(BUILD_CXX)

INSTALL(DIRECTORY ortools
        DESTINATION ${CMAKE_INSTALL_INCLUDEDIR}
        FILES_MATCHING PATTERN "*.h")
INSTALL(DIRECTORY ${CMAKE_CURRENT_BINARY_DIR}/ortools
        DESTINATION ${CMAKE_INSTALL_INCLUDEDIR}
        FILES_MATCHING PATTERN "*.pb.h"
        PATTERN CMakeFiles EXCLUDE)<|MERGE_RESOLUTION|>--- conflicted
+++ resolved
@@ -39,13 +39,8 @@
     ENDIF()
     INCLUDE_DIRECTORIES(${Protobuf_INCLUDE_DIRS})
 
-<<<<<<< HEAD
     FIND_PACKAGE(gflags ${gflags_VERSION} QUIET)
     IF(NOT gflags_FOUND)
-=======
-    FIND_PACKAGE(GFlags ${Gflags_VERSION})
-    IF(NOT GFLAGS_FOUND)
->>>>>>> a66edd4d
         MESSAGE(STATUS "Did not find system gflags. Building as an external project")
         INCLUDE(cmake/external/gflags.cmake)
     ENDIF()
